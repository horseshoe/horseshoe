package horseshoe;

import java.io.IOException;
import java.io.Reader;
import java.io.Writer;
import java.nio.charset.Charset;
import java.nio.file.Path;
import java.util.ArrayList;
import java.util.Arrays;
import java.util.List;
import java.util.Map;
import java.util.regex.Matcher;
import java.util.regex.Pattern;

import horseshoe.Partials.LazyTemplate;
import horseshoe.internal.CharSequenceUtils;
import horseshoe.internal.Loader;
import horseshoe.internal.ParsedLine;
import horseshoe.internal.PersistentStack;

public class Template {

	private static final class LoadContext {
		private final Context userContext;
		private final PersistentStack<Loader> loaders = new PersistentStack<>();

		public LoadContext(final Context userContext) {
			this.userContext = userContext;
		}
	}

	private static final class Delimiter {
		private static final Pattern DEFAULT_START = Pattern.compile(Pattern.quote("{{"));
		private static final Pattern DEFAULT_END = Pattern.compile(Pattern.quote("}}"));
		private static final Pattern DEFAULT_UNESCAPED_END = Pattern.compile(Pattern.quote("}}}"));

		private final Pattern start;
		private final Pattern end;
		private final Pattern unescapedEnd;

		public Delimiter() {
			this.start = DEFAULT_START;
			this.end = DEFAULT_END;
			this.unescapedEnd = DEFAULT_UNESCAPED_END;
		}

		public Delimiter(final String start, final String end) {
			this.start = Pattern.compile(Pattern.quote(start));
			this.end = Pattern.compile(Pattern.quote(end));
			this.unescapedEnd = Pattern.compile(Pattern.quote("}" + end));
		}
	}

	private static final Pattern ONLY_WHITESPACE = Pattern.compile("\\s*");
	private static final Pattern SET_DELIMITER = Pattern.compile("=\\s*([^\\s]+)\\s+([^\\s]+)\\s*=");

	private static final Template EMPTY_TEMPLATE = new Template();
	static final Template RECURSIVE_TEMPLATE_DETECTED = new Template();

	/**
	 * Loads and returns a list of actions to be performed by when rendering the associated template
	 *
	 * @param context the context used to load the template
	 * @param loader the item being loaded
	 * @return a list of actions to be performed by when rendering the associated template
	 * @throws LoadException if an error is encountered while loading the template
	 * @throws IOException if an error is encountered while reading from a file or stream
	 */
	private static List<Action> load(final LoadContext context, final Loader loader) throws LoadException, IOException {
		final List<Action> templateActions = new ArrayList<>();
		final PersistentStack<Expression> resolvers = new PersistentStack<>();
		final PersistentStack<List<Action>> actionStack = new PersistentStack<>();

		Delimiter delimiter = new Delimiter();
		RenderStaticContent textBeforeStandaloneTag = new RenderStaticContent(new ArrayList<>(Arrays.asList(new ParsedLine("", ""))));

		context.loaders.push(loader);
		actionStack.push(templateActions);

		// Parse all tags
		while (true) {
			// Get text before this tag
			final CharSequence freeText = loader.next(delimiter.start);
			final int length = freeText.length();

			if (length == 0) {
				if (!templateActions.isEmpty()) {
					loader.advanceInternalPointer(0);

					// The text can only be following a stand-alone tag if it is at the very end of the template
					if (!loader.hasNext() && textBeforeStandaloneTag != null && ONLY_WHITESPACE.matcher(textBeforeStandaloneTag.getLastLine()).matches()) {
						textBeforeStandaloneTag.ignoreLastLine();
					}

					// Empty text can never be just before a stand-alone tag, unless it is the first content in the template
					textBeforeStandaloneTag = null;
				}
			} else {
				final List<ParsedLine> lines = new ArrayList<>();
				loader.advanceInternalPointer(length, lines);
				final RenderStaticContent currentText = new RenderStaticContent(lines);
				actionStack.peek().add(currentText);

				// Check for stand-alone tags
				if (textBeforeStandaloneTag != null && currentText.isMultiline() &&
						ONLY_WHITESPACE.matcher(textBeforeStandaloneTag.getLastLine()).matches() &&
						ONLY_WHITESPACE.matcher(currentText.getFirstLine()).matches()) {
					textBeforeStandaloneTag.ignoreLastLine();
					currentText.ignoreFirstLine();
				}

				// Use the current text as the basis for future stand-alone tag detection if the currentText is multiline or it is the first line in the template
				if (currentText.isMultiline() || templateActions.size() == 1) {
					textBeforeStandaloneTag = currentText;
				} else {
					textBeforeStandaloneTag = null;
				}
			}

			if (!loader.hasNext()) {
				if (!resolvers.isEmpty()) {
					new LoadException(context.loaders, "Unexpected end of stream, unmatched section start tag: \"" + resolvers.peek().toString() + "\"");
				}

				// Check for empty last line of template, so that indentation is not applied
				if (textBeforeStandaloneTag != null && ONLY_WHITESPACE.matcher(textBeforeStandaloneTag.getLastLine()).matches()) {
					textBeforeStandaloneTag.ignoreLastLine();
				}

				context.loaders.pop();
				return templateActions;
			}

			// Parse the expression
			final CharSequence expression = loader.next(loader.peek("{") ? delimiter.unescapedEnd : delimiter.end);

			if (expression.length() != 0) {
				try {
					switch (expression.charAt(0)) {
					case '!': // Comments are completely ignored
						break;

					case '>': { // Load partial
						final Template partial = loadPartial(context, CharSequenceUtils.trim(expression, 1, expression.length()).toString());
						final List<Action> actions;

						if (partial == RECURSIVE_TEMPLATE_DETECTED) {
							if (resolvers.isEmpty()) {
								new LoadException(context.loaders, "Partial recursion detected outside of section");
							}

							actions = templateActions;
						} else {
							actions = partial.actions;
						}

						if (textBeforeStandaloneTag != null && ONLY_WHITESPACE.matcher(textBeforeStandaloneTag.getLastLine()).matches()) {
							textBeforeStandaloneTag.ignoreLastLine();
							actionStack.peek().add(new RenderPartial(actions, textBeforeStandaloneTag.getLastLine()));
						} else {
							actionStack.peek().add(new RenderPartial(actions, ""));
						}

						break;
					}

					case '#': { // Start a new section, or repeat the previous section
						final CharSequence sectionExpression = CharSequenceUtils.trim(expression, 1, expression.length());

						if (sectionExpression.length() == 0) { // Repeat the previous section
							if (!resolvers.hasPoppedItem()) {
								throw new LoadException(context.loaders, "Repeat section without prior section");
							}

							resolvers.push();
						} else { // Start a new section
							resolvers.push(Expression.load(sectionExpression, resolvers.size()));
						}

						// Add a new render section action
						final Section section = new Section();

						actionStack.peek().add(RenderSection.FACTORY.create(resolvers.peek(), section));
						actionStack.push(section.getActions());
						break;
					}

					case '^': { // Start a new inverted section, or else block for the current section
						final CharSequence sectionExpression = CharSequenceUtils.trim(expression, 1, expression.length());

						if (sectionExpression.length() == 0) { // Else block for the current section
							if (resolvers.isEmpty()) {
								throw new LoadException(context.loaders, "Section else tag outside section start tag");
							}

							actionStack.pop();
						} else { // Start a new inverted section
							resolvers.push(Expression.load(sectionExpression, resolvers.size()));
							actionStack.peek().add(RenderSection.FACTORY.create(resolvers.peek(), new Section()));
						}

						// Grab the inverted action list from the section
						final List<Action> actions = actionStack.peek();

						actionStack.push(((RenderSection)actions.get(actions.size() - 1)).getSection().getInvertedActions());
						break;
					}

					case '/': { // Close the current section
						final CharSequence sectionExpression = CharSequenceUtils.trim(expression, 1, expression.length());

						if (resolvers.isEmpty()) {
							throw new LoadException(context.loaders, "Section close tag without matching section start tag");
						}

						final Expression resolver = resolvers.pop();

						if (sectionExpression.length() != 0 && !resolver.exactlyMatches(sectionExpression)) {
							throw new LoadException(context.loaders, "Unmatched section start tag, expecting: \"" + resolver.toString() + "\"");
						}

						actionStack.pop();
						break;
					}

					case '=': { // Set delimiter
						final Matcher matcher = SET_DELIMITER.matcher(expression);

						if (!matcher.matches()) {
							throw new LoadException(context.loaders, "Invalid set delimiter tag");
						}

						delimiter = new Delimiter(matcher.group(1), matcher.group(2));
						break;
					}

					case '{':
					case '&': {
						final CharSequence sectionExpression = CharSequenceUtils.trim(expression, 1, expression.length());

						textBeforeStandaloneTag = null; // Content tags cannot be stand-alone tags
						actionStack.peek().add(new RenderDynamicContent(Expression.load(sectionExpression, resolvers.size()), false));
						break;
					}

					default: {
						final CharSequence sectionExpression = CharSequenceUtils.trim(expression, 0, expression.length());

						textBeforeStandaloneTag = null; // Content tags cannot be stand-alone tags
						actionStack.peek().add(new RenderDynamicContent(Expression.load(sectionExpression, resolvers.size()), true));
						break;
					}
					}
				} catch (final Exception e) {
					throw new LoadException(context.loaders, "Invalid expression: " + expression.subSequence(1, expression.length()), e);
				}
			}

			if (!loader.hasNext()) {
				throw new LoadException(context.loaders, "Unexpected end of stream, unclosed tag");
			}

			// Advance past the end delimiter
			loader.advanceInternalPointer(expression.length());
		}
	}

	/**
	 * Loads a partial by name.
	 *
	 * @param context the context used while loading the partial
	 * @param name the name of the partial
	 * @return The loaded partial
	 * @throws LoadException if an error is encountered while loading the partial
	 */
	private static Template loadPartial(final LoadContext context, final String name) throws IOException, LoadException {
		final LazyTemplate template = context.userContext.partials.map.get(name);
		if (template == null) {
			if (context.userContext.getThrowOnPartialNotFound()) {
				throw new LoadException(context.loaders, "Partial not found: " + name);
			} else {
<<<<<<< HEAD
				return EMPTY_TEMPLATE;
=======
				// Try to load the partial from the list of include directories
				for (final Path directory : context.userContext.getIncludeDirectories()) {
					final Path file = directory.resolve(name);

					if (file.toFile().isFile()) {
						context.userContext.partials.put(name, RECURSIVE_TEMPLATE_DETECTED);
						found = new Template(file.toString(), file, context.userContext);
						context.userContext.partials.put(name, found);
						return found;
					}
				}

				if (found == null) {
					if (context.userContext.getThrowOnPartialNotFound()) {
						throw new LoadException(context.loaders, "Partial not found: " + name);
					} else {
						return EMPTY_TEMPLATE;
					}
				}
>>>>>>> 9f747034
			}
		} else {
			return template.get(context.userContext);
		}
	}

	private final String name;
	private final List<Action> actions;
	private final Context context;

	/**
	 * Creates an empty template with no name.
	 */
	private Template() {
		this.name = "";
		this.actions = new ArrayList<>();
		this.context = new Context();
	}

	/**
	 * Creates a new template from a string.
	 *
	 * @param name the name of the template
	 * @param value the string value to load as a template
	 * @param context the context to use while loading the template
	 * @throws LoadException if an error is encountered while loading the template
	 */
	public Template(final String name, final CharSequence value, final Context context) throws LoadException {
<<<<<<< HEAD
		this.context = context;
=======
		this.name = name;

>>>>>>> 9f747034
		try (final Loader loader = new Loader(name, value)) {
			this.actions = load(new LoadContext(context), loader);
		} catch (final IOException e) {
			// This should never happen, since we are loading from a string
			throw new RuntimeException("An internal error occurred while loading a template from a character sequence", e);
		}
	}

<<<<<<< HEAD
	public Template(final Path file, final Charset charset, final Context context) throws LoadException {
		this.context = context;
		final LoadContext loadContext = new LoadContext(context);
		try (final Loader loader = new Loader(file.toString(), file, charset)) {
=======
	/**
	 * Creates a new template from a file.
	 *
	 * @param name the name of the template
	 * @param file the file to load as a template
	 * @param context the context to use while loading the template
	 * @throws LoadException if an error is encountered while loading the template
	 */
	public Template(final String name, final Path file, final Context context) throws LoadException {
		this.name = name;

		final LoadContext loadContext = new LoadContext(context);

		try (final Loader loader = new Loader(name, file, context.getCharset())) {
>>>>>>> 9f747034
			this.actions = load(loadContext, loader);
		} catch (final IOException e) {
			throw new LoadException(loadContext.loaders, "File could not be opened (" + e.getMessage() + ")");
		}
	}

	/**
	 * Creates a new template using a reader.
	 *
	 * @param name the name of the template
	 * @param reader the reader to use to load as a template
	 * @param context the context to use while loading the template
	 * @throws LoadException if an error is encountered while loading the template
	 */
	public Template(final String name, final Reader reader, final Context context) throws LoadException, IOException {
<<<<<<< HEAD
		this.context = context;
=======
		this.name = name;

>>>>>>> 9f747034
		try (final Loader loader = new Loader(name, reader)) {
			this.actions = load(new LoadContext(context), loader);
		}
	}

	/**
	 * Gets the name of the template.
	 *
	 * @return the name of the template
	 */
	public String getName() {
		return name;
	}

	/**
	 * Renders the template to the specified writer using the specified context
	 *
	 * @param globalData the global data used to render the template
	 * @param writer the writer used to render the template
	 * @throws IOException if an error occurs while writing to the writer
	 */
	public void render(final Map<String, Object> globalData, final Writer writer) throws IOException {
		final RenderContext renderContext = new RenderContext(context);

		renderContext.getSectionData().push(globalData);
		renderContext.getIndentation().push("");

		for (final Action action : actions) {
			action.perform(renderContext, writer);
		}

		renderContext.getIndentation().pop();
		renderContext.getSectionData().pop();
	}

}<|MERGE_RESOLUTION|>--- conflicted
+++ resolved
@@ -279,29 +279,7 @@
 			if (context.userContext.getThrowOnPartialNotFound()) {
 				throw new LoadException(context.loaders, "Partial not found: " + name);
 			} else {
-<<<<<<< HEAD
 				return EMPTY_TEMPLATE;
-=======
-				// Try to load the partial from the list of include directories
-				for (final Path directory : context.userContext.getIncludeDirectories()) {
-					final Path file = directory.resolve(name);
-
-					if (file.toFile().isFile()) {
-						context.userContext.partials.put(name, RECURSIVE_TEMPLATE_DETECTED);
-						found = new Template(file.toString(), file, context.userContext);
-						context.userContext.partials.put(name, found);
-						return found;
-					}
-				}
-
-				if (found == null) {
-					if (context.userContext.getThrowOnPartialNotFound()) {
-						throw new LoadException(context.loaders, "Partial not found: " + name);
-					} else {
-						return EMPTY_TEMPLATE;
-					}
-				}
->>>>>>> 9f747034
 			}
 		} else {
 			return template.get(context.userContext);
@@ -330,12 +308,8 @@
 	 * @throws LoadException if an error is encountered while loading the template
 	 */
 	public Template(final String name, final CharSequence value, final Context context) throws LoadException {
-<<<<<<< HEAD
 		this.context = context;
-=======
 		this.name = name;
-
->>>>>>> 9f747034
 		try (final Loader loader = new Loader(name, value)) {
 			this.actions = load(new LoadContext(context), loader);
 		} catch (final IOException e) {
@@ -344,27 +318,20 @@
 		}
 	}
 
-<<<<<<< HEAD
-	public Template(final Path file, final Charset charset, final Context context) throws LoadException {
-		this.context = context;
-		final LoadContext loadContext = new LoadContext(context);
-		try (final Loader loader = new Loader(file.toString(), file, charset)) {
-=======
 	/**
 	 * Creates a new template from a file.
 	 *
 	 * @param name the name of the template
 	 * @param file the file to load as a template
+	 * @param charset the charset to use while loading {@code file}
 	 * @param context the context to use while loading the template
 	 * @throws LoadException if an error is encountered while loading the template
 	 */
-	public Template(final String name, final Path file, final Context context) throws LoadException {
+	public Template(final String name, final Path file, final Charset charset, final Context context) throws LoadException {
+		this.context = context;
 		this.name = name;
-
 		final LoadContext loadContext = new LoadContext(context);
-
-		try (final Loader loader = new Loader(name, file, context.getCharset())) {
->>>>>>> 9f747034
+		try (final Loader loader = new Loader(name, file, charset)) {
 			this.actions = load(loadContext, loader);
 		} catch (final IOException e) {
 			throw new LoadException(loadContext.loaders, "File could not be opened (" + e.getMessage() + ")");
@@ -380,12 +347,8 @@
 	 * @throws LoadException if an error is encountered while loading the template
 	 */
 	public Template(final String name, final Reader reader, final Context context) throws LoadException, IOException {
-<<<<<<< HEAD
 		this.context = context;
-=======
 		this.name = name;
-
->>>>>>> 9f747034
 		try (final Loader loader = new Loader(name, reader)) {
 			this.actions = load(new LoadContext(context), loader);
 		}
@@ -408,7 +371,7 @@
 	 * @throws IOException if an error occurs while writing to the writer
 	 */
 	public void render(final Map<String, Object> globalData, final Writer writer) throws IOException {
-		final RenderContext renderContext = new RenderContext(context);
+		final RenderContext renderContext = new RenderContext(context, globalData);
 
 		renderContext.getSectionData().push(globalData);
 		renderContext.getIndentation().push("");
